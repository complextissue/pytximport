from logging import log, warning
from pathlib import Path
from time import time
from typing import Callable, List, Literal, Optional, Union

import anndata as ad
import numpy as np
import pandas as pd
import xarray as xr
from tqdm import tqdm

from ..importers import read_kallisto, read_salmon, read_tsv
from ..utils import (
    convert_abundance_to_counts,
    convert_counts_to_tpm,
    convert_transcripts_to_genes,
    filter_by_biotype,
    get_median_length_over_isoform,
    remove_transcript_version,
)


def tximport(
    file_paths: Union[List[str], List[Path]],
    data_type: Literal["kallisto", "salmon", "sailfish", "oarfish", "piscem", "stringtie", "tsv"],
    transcript_gene_map: Optional[Union[pd.DataFrame, Union[str, Path]]] = None,
    counts_from_abundance: Optional[Literal["scaled_tpm", "length_scaled_tpm", "dtu_scaled_tpm"]] = None,
    # no equivalent to txIn, as RSEM is not currently supported and all other data types are transcript-level
    return_transcript_data: bool = False,
    inferential_replicates: bool = False,
    inferential_replicate_transformer: Optional[Callable] = None,
    inferential_replicate_variance: bool = False,
    ignore_transcript_version: bool = True,
    ignore_after_bar: bool = True,
    id_column: Optional[str] = None,
    counts_column: Optional[str] = None,
    length_column: Optional[str] = None,
    abundance_column: Optional[str] = None,
    custom_importer: Optional[Callable] = None,
    existence_optional: bool = False,
    # sparse matrices are not currently supported but the argument is kept for compatibility and future use
    sparse: bool = False,
    sparse_threshold: Optional[float] = None,
    read_length: Optional[int] = None,
    # arguments exclusive to the pytximport implementation
    output_type: Literal["xarray", "anndata"] = "anndata",
    output_format: Literal["csv", "h5ad"] = "csv",
    save_path: Optional[Union[str, Path]] = None,
    return_data: bool = True,
    biotype_filter: Optional[List[str]] = None,
) -> Union[xr.Dataset, ad.AnnData, None]:
    """Import transcript-level quantification files and convert them to gene-level expression estimates.

    Args:
        file_paths (List[Union[str, Path]]): The paths to the quantification files.
        data_type (Literal["kallisto", "salmon"], optional): The type of quantification file.
        transcript_gene_map (pd.DataFrame): The mapping from transcripts to genes. Contains two columns: `transcript_id`
            and `gene_id`.
        counts_from_abundance (Optional[Literal["scaled_tpm", "length_scaled_tpm", "dtu_scaled_tpm"]], optional):
            Whether to calculate count estimates based on the abundance. When using scaled_tpm or length_scaled_tpm the
            counts no longer correlate with the the average transcript length per sample. In those cases, the length
            offset matrix should not be used for downstream analysis. Note, that this does not normalize the sequencing
            depth, only the difference in transcript length. When using the gene-summarized counts and not count
            estimates based on the abundance, the length offset matrix included in the output from this function should
            be used for downstream analysis. If your downstream analysis tool does not support the length offset matrix,
            you should probably use `length_scaled_tpm` for gene-level analysis. For transcript-level analysis, we
            recommend that you use `scaled_tpm` or `dtu_scaled_tpm`. For further guidance on transcript-level analysis,
            please refer to: https://doi.org/10.12688/f1000research.15398.3.
            Defaults to None.
        return_transcript_data (bool, optional): Whether to return the transcript-level expression. Defaults to False.
        inferential_replicates (bool, optional): Whether to drop the inferential replicates. Note, that this
            implementation currently has no support for inferential replicates. Defaults to False.
        inferential_replicate_transformer (Optional[Callable], optional): A custom function to transform the inferential
            replicates. Currently unsupported. Defaults to None.
        inferential_replicate_variance (bool, optional): Whether to return the variance of the inferential replicates.
            Defaults to False.
        ignore_transcript_version (bool, optional): Whether to ignore the transcript version. Defaults to True.
        ignore_after_bar (bool, optional): Whether to split the transcript id after the bar character (`|`).
            Defaults to True.
        id_column (Optional[str], optional): The column name for the transcript id. Defaults to None.
        counts_column (Optional[str], optional): The column name for the counts. Defaults to None.
        length_column (Optional[str], optional): The column name for the length. Defaults to None.
        abundance_column (Optional[str], optional): The column name for the abundance. Defaults to None.
        custom_importer (Optional[Callable], optional): A custom importer function. Defaults to None.
        existence_optional (bool, optional): Whether the existence of the files is optional. Defaults to False.
        sparse (bool, optional): Whether to use sparse matrices. Currenlty, sparse input is not supported.
            Defaults to False.
        sparse_threshold (Optional[float], optional): The threshold for the sparse matrix. Currently, sparse input is
            not supported. Defaults to None.
        read_length (Optional[int], optional): The read length for the stringtie quantification. Defaults to None.
        output_type (Literal["xarray", "anndata"], optional): The type of output. Defaults to "anndata".
        output_format (Literal["csv", "h5ad"], optional): The type of output file. Defaults to "csv".
        save_path (Optional[Union[str, Path]], optional): The path to save the gene-level expression. Defaults to None.
        return_data (bool, optional): Whether to return the gene-level expression. Defaults to True.
        biotype_filter (List[str], optional): Filter the transcripts by biotype, including only those provided.
            Defaults to None.

    Returns:
        Union[xr.Dataset, ad.AnnData, None]: The estimated gene-level expression data if `return_data` is True.
    """
    # start a timer
    log(25, "Starting the import.")
    start_time = time()

    # needed for faster groupby operations
    xr.set_options(use_flox=True)

    assert data_type in [
        "kallisto",
        "salmon",
        "sailfish",
        "oarfish",
        "piscem",
        "stringtie",
        "tsv",
    ], "Only kallisto, salmon/sailfish, oarfish, piscem, stringtie, and tsv quantification files are supported."
    assert not sparse, "Currently, sparse matrices are not supported."

    # read the transcript to gene mapping
    if isinstance(transcript_gene_map, str) or isinstance(transcript_gene_map, Path):
        transcript_gene_map = pd.read_table(transcript_gene_map, header=0)

    if isinstance(transcript_gene_map, pd.DataFrame):
        # assert that transcript_id and gene_id are present in the mapping
        assert "transcript_id" in transcript_gene_map.columns, "The mapping does not contain a `transcript_id` column."
        assert "gene_id" in transcript_gene_map.columns, "The mapping does not contain a `gene_id` column."

        # check whether the mapping contains duplicates
        if transcript_gene_map.duplicated(subset=["transcript_id", "gene_id"]).any():
            warning("The transcript to gene mapping contains duplicates. Removing duplicates.")
            transcript_gene_map = transcript_gene_map.drop_duplicates(subset=["transcript_id", "gene_id"])

    # assert that return_transcript_data is True if transcript_gene_map is None
    if transcript_gene_map is None:
        assert return_transcript_data, "A transcript to gene mapping must be provided when summarizing to genes."

    # match the data type with the required importer
    importer: Callable
    if data_type == "kallisto":
        importer = read_kallisto
    elif data_type == "salmon" or data_type == "sailfish":
        importer = read_salmon
    elif data_type == "oarfish":
        # use the default column names if not provided
        id_column = "tname" if id_column is None else id_column
        counts_column = "num_reads" if counts_column is None else counts_column
        length_column = "len" if length_column is None else length_column
        abundance_column = "num_reads" if abundance_column is None else abundance_column

        importer = read_tsv
    elif data_type == "piscem":
        id_column = "Name" if id_column is None else id_column
        counts_column = "NumReads" if counts_column is None else counts_column
        length_column = "EffectiveLength" if length_column is None else length_column

        importer = read_tsv
    elif data_type == "stringtie":
        id_column = "t_name" if id_column is None else id_column
        counts_column = "cov" if counts_column is None else counts_column
        length_column = "length" if length_column is None else length_column
        abundance_column = "FPKM" if abundance_column is None else abundance_column

        if read_length is None:
            raise ValueError("The read_length must be provided for stringtie quantification files.")

        importer = read_tsv
    elif data_type == "tsv":
        # check that all of id_column counts_column length_column abundance_column are provided
        if any(
            [
                id_column is None,
                counts_column is None,
                length_column is None,
                abundance_column is None,
            ]
        ):
            raise ValueError(
                "The id_column, counts_column, length_column, and abundance_column must be provided for .tsv files."
            )

        importer = read_tsv
    else:
        raise ValueError("The input file type is not supported.")

    # overwrite the importer if a custom importer is provided
    if custom_importer is not None:
        importer = custom_importer

    # create the importer kwargs based on the provided column names
    importer_kwargs = {
        "id_column": id_column,
        "counts_column": counts_column,
        "length_column": length_column,
        "abundance_column": abundance_column,
    }

    # list is required to create a copy so that the original dictionary can be changed
    for key, value in list(importer_kwargs.items()):
        if value is None:
            del importer_kwargs[key]

<<<<<<< HEAD
    if data_type in ["salmon", "sailfish", "kallisto"] and inferential_replicates:
=======
    if data_type in ["salmon", "sailfish"] and inferential_replicates:
>>>>>>> cd0ccbad
        # add information about the inferential replicates to the importer kwargs
        if data_type == "salmon":
            importer_kwargs["aux_dir_name"] = "aux_info"
        elif data_type == "sailfish":
            # TODO: this may break in newer versions of sailfish (>0.10.1), when no explicit auxDir is provided
            importer_kwargs["aux_dir_name"] = "aux"

    elif inferential_replicates:
        warning("Inferential replicates are not supported for this data type.")
        inferential_replicates = False

    transcript_data: Optional[xr.Dataset] = None
    file_paths_missing_idx: List[int] = []
    inferential_replicates_data: Optional[xr.DataArray] = None

    # iterate through the files
    for file_idx, file_path in tqdm(enumerate(file_paths), desc="Reading quantification files"):
        try:
            transcript_data_sample = importer(file_path, **importer_kwargs)
        except ImportError as exception:
            if existence_optional:
                file_paths_missing_idx.append(file_idx)
                warning(f"Could not import the file: {file_path}")
                continue
            else:
                raise exception

        # the check for transcript_data is needed in case the import of the first file fails
        if file_idx == 0 or transcript_data is None:
            empty_array = np.zeros((len(transcript_data_sample["transcript_id"]), len(file_paths)))

            abundance = xr.DataArray(data=empty_array.copy(), dims=["transcript_id", "file"])
            counts = xr.DataArray(data=empty_array.copy(), dims=["transcript_id", "file"])
            length = xr.DataArray(data=empty_array.copy(), dims=["transcript_id", "file"])

            data_vars = {
                "abundance": abundance,
                "counts": counts,
                "length": length,
            }

            if inferential_replicates:
                bootstrap_count = transcript_data_sample["inferential_replicates"]["replicates"].shape[1]
<<<<<<< HEAD
                data_vars["inferential_replicates"] = xr.DataArray(
                    data=np.zeros((len(transcript_data_sample["transcript_id"]), bootstrap_count, len(file_paths))),
                    dims=["transcript_id", "bootstrap", "file"],
                )

                if inferential_replicate_variance:
                    data_vars["variances"] = xr.DataArray(data=empty_array.copy(), dims=["transcript_id", "file"])
=======
                inferential_replicates_data = xr.DataArray(
                    data=np.zeros((len(transcript_data_sample["transcript_id"]), bootstrap_count, len(file_paths))),
                    dims=["transcript_id", "bootstrap", "file"],
                )
                data_vars["inferential_replicates"] = inferential_replicates_data

                if inferential_replicate_variance:
                    variances = xr.DataArray(data=empty_array.copy(), dims=["transcript_id", "file"])
                    data_vars["variances"] = variances
>>>>>>> cd0ccbad

            transcript_data = xr.Dataset(
                data_vars,
                coords={
                    "transcript_id": transcript_data_sample["transcript_id"],
                    "file_path": list(file_paths),
                },
            )

        # add the transcript-level expression to the array
        transcript_data["abundance"].loc[{"file": file_idx}] = transcript_data_sample["abundance"]
        transcript_data["counts"].loc[{"file": file_idx}] = transcript_data_sample["counts"]
        transcript_data["length"].loc[{"file": file_idx}] = transcript_data_sample["length"]

        if inferential_replicates:
            if transcript_data_sample["inferential_replicates"] is None:
                raise ValueError(f"The quantification file does not contain inferential replicates: {file_path}")

            transcript_data["inferential_replicates"].loc[{"file": file_idx}] = transcript_data_sample[
                "inferential_replicates"
            ]["replicates"]

            if inferential_replicate_variance:
                transcript_data["variances"].loc[{"file": file_idx}] = transcript_data_sample["inferential_replicates"][
                    "variances"
                ]

            if inferential_replicate_transformer is not None:
                # use the provided function to recompute the counts based on the inferential replicates
                transcript_data["counts"].loc[{"file": file_idx}] = inferential_replicate_transformer(
                    transcript_data_sample["inferential_replicates"]["replicates"],
                )
                # recompute the abundance
                transcript_data["abundance"].loc[{"file": file_idx}] = convert_counts_to_tpm(
                    transcript_data["counts"].loc[{"file": file_idx}].data,
                    transcript_data["length"].loc[{"file": file_idx}].data,
                )

    if transcript_data is None:
        raise ImportError("No files could be imported.")

    if existence_optional and len(file_paths_missing_idx):
        if len(file_paths_missing_idx) == len(file_paths):
            raise ImportError("None of the files could be imported.")

        warning(f"Could not import {len(file_paths_missing_idx)} out of {len(file_paths)} files.")

        file_paths_missing = [file_paths[idx] for idx in file_paths_missing_idx]
        file_path_keep_boolean = [(file_path not in file_paths_missing) for file_path in file_paths]
        transcript_data = transcript_data.isel(
            file_path=file_path_keep_boolean,
            file=file_path_keep_boolean,
            drop=True,
        )

    if data_type == "stringtie" and read_length is not None:
        # we need to convert the coverage to counts
        # TODO: check if this works
        transcript_data["counts"] = transcript_data["counts"] * transcript_data["length"] / read_length

    if biotype_filter is not None:
        transcript_data = filter_by_biotype(transcript_data, biotype_filter)

    result: Union[xr.Dataset, ad.AnnData]
    if return_transcript_data:
        # return the transcript-level expression if requested
        if ignore_after_bar:
            # change the transcript_id to only include the part before the bar for the coords
            transcript_data.coords["transcript_id"] = [
                transcript_id.split("|")[0] for transcript_id in transcript_data.coords["transcript_id"].values
            ]

        if ignore_transcript_version:
            # remove the transcript version
            transcript_data, transcript_gene_map, _ = remove_transcript_version(
                transcript_data,
                transcript_gene_map,
            )

        if counts_from_abundance is not None:
            length_key = "length"

            if counts_from_abundance == "dtu_scaled_tpm":
                if transcript_gene_map is None:
                    raise ValueError("A transcript to gene mapping must be provided for `dtu_scaled_tpm`.")

                transcript_data = get_median_length_over_isoform(
                    transcript_data,
                    transcript_gene_map,
                )
                counts_from_abundance = "length_scaled_tpm"
                length_key = "median_isoform_length"

            # convert the transcript counts to the desired count type
            transcript_data["counts"] = convert_abundance_to_counts(
                transcript_data["counts"],
                transcript_data["abundance"],
                transcript_data[length_key],
                counts_from_abundance,
            )

        result = transcript_data
        result_index = "transcript_id"
    else:
        # convert to gene-level expression
        log(25, "Converting transcript-level expression to gene-level expression.")
        if counts_from_abundance == "dtu_scaled_tpm":
            raise ValueError("The `dtu_scaled_tpm` option is not supported for gene-level expression.")

        result = convert_transcripts_to_genes(
            transcript_data,
            transcript_gene_map,
            ignore_after_bar=ignore_after_bar,
            ignore_transcript_version=ignore_transcript_version,
            counts_from_abundance=counts_from_abundance,
        )
        result_index = "gene_id"

    if output_format == "h5ad" and output_type != "anndata":
        warning("The output format is h5ad but the output type is not anndata. Changing the output type to anndata.")
        output_type = "anndata"

    if output_type == "anndata":
        obsm = {
            "length": result["length"].values.T,
            "abundance": result["abundance"].values.T,
        }
        uns = {}

        if inferential_replicates:
<<<<<<< HEAD
            if "variances" in result.data_vars:
                obsm["variances"] = result["variances"].values.T
=======
            if variances is not None:
                obsm["variances"] = variances.values.T
>>>>>>> cd0ccbad

            uns["inferential_replicates"] = np.moveaxis(result["inferential_replicates"].values, -1, 0)

        result = ad.AnnData(
            X=result["counts"].values.T,
            obs=pd.DataFrame(index=result.coords["file_path"].values),
            var=pd.DataFrame(index=result[result_index].values),
            obsm=obsm,
            uns=uns,
        )

    if save_path is not None:
        if not isinstance(save_path, Path):
            save_path = Path(save_path)

        log(25, f"Saving the gene-level expression to: {save_path}.")

        if output_format == "h5ad":
            if not isinstance(result, ad.AnnData):
                raise ValueError("The output type must be AnnData to save as an h5ad file.")

            if save_path.suffix != ".h5ad":
                warning("The file extension of the `save_path` is not `.h5ad`. Appending the extension.")
                save_path = save_path.with_suffix(".h5ad")

            result.write(save_path)

        else:
            if isinstance(result, ad.AnnData):
                try:
                    count_data = result.to_df().T
<<<<<<< HEAD
                except Exception:
=======
                except Exception as e:
>>>>>>> cd0ccbad
                    raise Exception(
                        "Could not convert the AnnData object to a DataFrame, to save as a CSV. "
                        "Please choose `.h5ad` as the output format instead or `xarray` as the output type."
                    )
            else:
                count_data = result["counts"].to_pandas().values

            df_gene_data = pd.DataFrame(
                data=count_data,
                index=result[result_index],
                columns=result.coords["file_path"].values,
            )
            df_gene_data.sort_index(inplace=True)
            df_gene_data.to_csv(save_path, index=True, header=True, quoting=2)

    # end the timer
    end_time = time()
    log(25, f"Finished the import in {end_time - start_time:.2f} seconds.")

    if return_data:
        return result

    return None<|MERGE_RESOLUTION|>--- conflicted
+++ resolved
@@ -199,11 +199,7 @@
         if value is None:
             del importer_kwargs[key]
 
-<<<<<<< HEAD
     if data_type in ["salmon", "sailfish", "kallisto"] and inferential_replicates:
-=======
-    if data_type in ["salmon", "sailfish"] and inferential_replicates:
->>>>>>> cd0ccbad
         # add information about the inferential replicates to the importer kwargs
         if data_type == "salmon":
             importer_kwargs["aux_dir_name"] = "aux_info"
@@ -247,7 +243,6 @@
 
             if inferential_replicates:
                 bootstrap_count = transcript_data_sample["inferential_replicates"]["replicates"].shape[1]
-<<<<<<< HEAD
                 data_vars["inferential_replicates"] = xr.DataArray(
                     data=np.zeros((len(transcript_data_sample["transcript_id"]), bootstrap_count, len(file_paths))),
                     dims=["transcript_id", "bootstrap", "file"],
@@ -255,17 +250,6 @@
 
                 if inferential_replicate_variance:
                     data_vars["variances"] = xr.DataArray(data=empty_array.copy(), dims=["transcript_id", "file"])
-=======
-                inferential_replicates_data = xr.DataArray(
-                    data=np.zeros((len(transcript_data_sample["transcript_id"]), bootstrap_count, len(file_paths))),
-                    dims=["transcript_id", "bootstrap", "file"],
-                )
-                data_vars["inferential_replicates"] = inferential_replicates_data
-
-                if inferential_replicate_variance:
-                    variances = xr.DataArray(data=empty_array.copy(), dims=["transcript_id", "file"])
-                    data_vars["variances"] = variances
->>>>>>> cd0ccbad
 
             transcript_data = xr.Dataset(
                 data_vars,
@@ -396,13 +380,8 @@
         uns = {}
 
         if inferential_replicates:
-<<<<<<< HEAD
             if "variances" in result.data_vars:
                 obsm["variances"] = result["variances"].values.T
-=======
-            if variances is not None:
-                obsm["variances"] = variances.values.T
->>>>>>> cd0ccbad
 
             uns["inferential_replicates"] = np.moveaxis(result["inferential_replicates"].values, -1, 0)
 
@@ -434,11 +413,7 @@
             if isinstance(result, ad.AnnData):
                 try:
                     count_data = result.to_df().T
-<<<<<<< HEAD
                 except Exception:
-=======
-                except Exception as e:
->>>>>>> cd0ccbad
                     raise Exception(
                         "Could not convert the AnnData object to a DataFrame, to save as a CSV. "
                         "Please choose `.h5ad` as the output format instead or `xarray` as the output type."
