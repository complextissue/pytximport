# pytximport

[![Version](https://img.shields.io/pypi/v/pytximport)](https://pypi.org/project/pytximport/)
[![Code Style: black](https://img.shields.io/badge/code%20style-black-000000.svg)](https://github.com/psf/black)
![GitHub Actions Workflow Status](https://img.shields.io/github/actions/workflow/status/complextissue/pytximport/ci.yml)
[![Documentation Status](https://readthedocs.org/projects/pytximport/badge/?version=latest)](https://pytximport.readthedocs.io/en/latest/?badge=latest)
[![codecov](https://codecov.io/gh/complextissue/pytximport/graph/badge.svg?token=M9JEHJVXYI)](https://codecov.io/gh/complextissue/pytximport)
![PyPI - Downloads](https://img.shields.io/pypi/dm/pytximport)
[![pre-commit](https://img.shields.io/badge/pre--commit-enabled-brightgreen?logo=pre-commit&logoColor=white)](https://github.com/pre-commit/pre-commit)
[![Python Version Required](https://img.shields.io/pypi/pyversions/pytximport)](https://pypi.org/project/pytximport/)
[![License](https://img.shields.io/pypi/l/pytximport)](https://github.com/complextissue/pytximport)

`pytximport` is a Python package for fast gene count estimation based on transcript quantification files produced by pseudoalignment/quasi-mapping tools such as `kallisto` or `salmon`. `pytximport` is a port of the popular [tximport Bioconductor R package](https://bioconductor.org/packages/release/bioc/html/tximport.html).

## Documentation

Detailled documentation is made available at: [https://pytximport.readthedocs.io](https://pytximport.readthedocs.io/en/latest/start.html).

## Development status

`pytximport` is still in development and has not yet reached version 1.0.0 in the [SemVer](https://semver.org/) versioning scheme. While it should work for most use cases and we regularly compare outputs against the R implementation, expect breaking changes. If you encounter any problems, please open a GitHub issue. If you are a Python developer, we welcome pull requests implementing missing features, adding more extensive unit tests and bug fixes.

## Motivation

The `tximport` package has become a main stay in the bulk RNA sequencing community and has been used in hundreds of scientific publications. However, its accessibility has remained limited since it requires the R programming language and cannot be used from within Python scripts or the command line. Other tools of the bulk RNA sequencing analysis stack, like `DESeq2` (in the form of `PyDESeq2`), `decoupler`, `liana` and others all have Python versions. Additionally, pseudoalignment tools like `salmon` and `kallisto` can be installed via `conda` and can be used from the command line.
`tximport` thus constitutes the missing link in many common analysis workflows. `pytximport` fills this gap and allows these workflows to be entirely done in Python, which is preinstalled on most development machines, and from the command line.

## Installation

```bash
pip install pytximport
```

## Quick Start

You can either use it from the command line:

```bash
pytximport -i ./sample_1.sf -i ./sample_2.sf -t salmon -m ./tx2gene_map.tsv -o ./output_counts.csv
```

Common options are:
- `-i`: The input files.
- `-t`: The input type, e.g., `salmon`, `kallisto` or `tsv`.
- `-m`: The map to match transcript ids to their gene ids. Expected column names are `transcript_id` and `gene_id`.
- `-o`: The output path.
- `-c`: The count transform to apply. Leave out for none, other options include `scaled_tpm`, `length_scaled_tpm` and `dtu_scaled_tpm`.
- `-tx`: Whether to return transcript-level counts without gene summarization.
- `-id`: The column name containing the transcript ids, in case it differs from the typical naming standards for the configured input file type.
- `-counts`: The column name containing the transcript counts, in case it differs from the typical naming standards for the configured input file type.
- `-length`: The column name containing the transcript lenghts, in case it differs from the typical naming standards for the configured input file type.
- `-tpm`: The column name containing the transcript abundance, in case it differs from the typical naming standards for the configured input file type.

Or import the `tximport` function in your Python files:

```python
from pytximport import tximport
results = tximport(
    file_paths,
    "salmon",
    transcript_gene_mapping,
)
```

## Citation

Please cite both the original publication as well as this Python implementation:
- Charlotte Soneson, Michael I. Love, Mark D. Robinson. Differential analyses for RNA-seq: transcript-level estimates improve gene-level inferences, F1000Research, 4:1521, December 2015. doi: 10.12688/f1000research.7563.1
<<<<<<< HEAD
- Kuehl, M., & Puelles, V. (2024). pytximport: Fast gene count estimation from transcript quantification files in Python (Version 0.4.0) [Computer software]. https://github.com/complextissue/pytximport
=======
- Kuehl, M., & Puelles, V. (2024). pytximport: Fast gene count estimation from transcript quantification files in Python (Version 0.3.0) [Computer software]. https://github.com/complextissue/pytximport
>>>>>>> d9b128b9

## License

The software is provided under the GNU General Public License version 3. Please consult `LICENSE` for further information.

## Differences

Generally, outputs from `pytximport` correspond to the outputs from `tximport` within the accuracy allowed by multiple floating point operations and small implementation differences in its dependencies when using the same configuration. If you observe larger discrepancies, please open an issue.

While the outputs are roughly identical for the same configuration, there remain some differences between the packages:
- `pytximport` can be used from the command line.
- `pytximport` supports `AnnData` format outputs (set `output_type` to `anndata`), enabling seamless integration with the `scverse`.
- `pytximport` currently does not support inferential replicates. If these are valuable to your workflow, we appreciate pull requests to add support.
- `pytximport` currently does not support gene-level inputs. If these are valuable to your workflow, we appreciate pull requests to add support.
- Argument order and argument defaults may differ between the implementations.
- Additional features:
    - When `ignore_transcript_version` is set, the transcript version will not only be scrapped from the quantization file but also from the provided transcript to gene mapping.
    - When `biotype_filter` is set, all transcripts that do not contain any of the provided biotypes will be removed prior to all other steps.
    - When `save_path` is configured, a count matrix will be saved as a .csv file.

## Building the documentation locally

The documentation can be build locally by navigating to the `docs` folder and running: `make html`.
This requires that the development requirements of the package as well as the package itself have been installed in the same virtual environment and that `pandoc` has been added, e.g. by running `brew install pandoc` on macOS operating systems.<|MERGE_RESOLUTION|>--- conflicted
+++ resolved
@@ -66,11 +66,8 @@
 
 Please cite both the original publication as well as this Python implementation:
 - Charlotte Soneson, Michael I. Love, Mark D. Robinson. Differential analyses for RNA-seq: transcript-level estimates improve gene-level inferences, F1000Research, 4:1521, December 2015. doi: 10.12688/f1000research.7563.1
-<<<<<<< HEAD
 - Kuehl, M., & Puelles, V. (2024). pytximport: Fast gene count estimation from transcript quantification files in Python (Version 0.4.0) [Computer software]. https://github.com/complextissue/pytximport
-=======
-- Kuehl, M., & Puelles, V. (2024). pytximport: Fast gene count estimation from transcript quantification files in Python (Version 0.3.0) [Computer software]. https://github.com/complextissue/pytximport
->>>>>>> d9b128b9
+
 
 ## License
 
